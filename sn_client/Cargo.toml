--- conflicted
+++ resolved
@@ -67,15 +67,9 @@
 dirs-next = "~2.0.0"
 # add rand to libp2p
 libp2p-identity = { version = "0.2.7", features = ["rand"] }
-<<<<<<< HEAD
 # sn_client = { path = "../sn_client", features = ["test-utils"] }
-sn_logging = { path = "../sn_logging", version = "0.2.34" }
-sn_registers = { path = "../sn_registers", version = "0.3.19", features = [
-=======
-sn_client = { path = "../sn_client", features = ["test-utils"] }
 sn_logging = { path = "../sn_logging", version = "0.2.35" }
 sn_registers = { path = "../sn_registers", version = "0.3.20", features = [
->>>>>>> 6c859ffe
     "test-utils",
 ] }
 
