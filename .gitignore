--- conflicted
+++ resolved
@@ -49,10 +49,8 @@
 site/
 /evmlib/tests/private.rs
 
-<<<<<<< HEAD
 # Claude
 .claude/
-=======
+
 # Some test run artifacts
 autonomi/tests/file/test_dir_fetched*
->>>>>>> ff122703
