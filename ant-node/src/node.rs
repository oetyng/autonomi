// Copyright 2024 MaidSafe.net limited.
//
// This SAFE Network Software is licensed to you under The General Public License (GPL), version 3.
// Unless required by applicable law or agreed to in writing, the SAFE Network Software distributed
// under the GPL Licence is distributed on an "AS IS" BASIS, WITHOUT WARRANTIES OR CONDITIONS OF ANY
// KIND, either express or implied. Please review the Licences for the specific language governing
// permissions and limitations relating to use of the SAFE Network Software.

use super::{
    error::Result, event::NodeEventsChannel, quote::quotes_verification, Marker, NodeEvent,
};
#[cfg(feature = "open-metrics")]
use crate::metrics::NodeMetricsRecorder;
use crate::RunningNode;
use ant_bootstrap::BootstrapCacheStore;
use ant_evm::EvmNetwork;
use ant_evm::RewardsAddress;
use ant_networking::Addresses;
#[cfg(feature = "open-metrics")]
use ant_networking::MetricsRegistries;
use ant_networking::{
    time::sleep, Instant, Network, NetworkBuilder, NetworkError, NetworkEvent, NodeIssue,
    SwarmDriver,
};
use ant_protocol::{
    error::Error as ProtocolError,
    messages::{ChunkProof, CmdResponse, Nonce, Query, QueryResponse, Request, Response},
    storage::ValidationType,
    NetworkAddress, PrettyPrintRecordKey, CLOSE_GROUP_SIZE,
};
use bytes::Bytes;
use itertools::Itertools;
use libp2p::{identity::Keypair, kad::U256, request_response::OutboundFailure, Multiaddr, PeerId};
use num_traits::cast::ToPrimitive;
use rand::{
    rngs::{OsRng, StdRng},
    thread_rng, Rng, SeedableRng,
};
use std::{
    collections::HashMap,
    net::SocketAddr,
    path::PathBuf,
    sync::{
        atomic::{AtomicUsize, Ordering},
        Arc,
    },
    time::Duration,
};
use tokio::sync::watch;
use tokio::{
    sync::mpsc::Receiver,
    task::{spawn, JoinSet},
};

/// Interval to trigger replication of all records to all peers.
/// This is the max time it should take. Minimum interval at any node will be half this
pub const PERIODIC_REPLICATION_INTERVAL_MAX_S: u64 = 180;

/// Interval to trigger storage challenge.
/// This is the max time it should take. Minimum interval at any node will be half this
const STORE_CHALLENGE_INTERVAL_MAX_S: u64 = 7200;

/// Interval to update the nodes uptime metric
const UPTIME_METRICS_UPDATE_INTERVAL: Duration = Duration::from_secs(10);

/// Interval to clean up unrelevant records
const UNRELEVANT_RECORDS_CLEANUP_INTERVAL: Duration = Duration::from_secs(3600);

/// Highest score to achieve from each metric sub-sector during StorageChallenge.
const HIGHEST_SCORE: usize = 100;

/// Any nodes bearing a score below this shall be considered as bad.
/// Max is to be 100 * 100
const MIN_ACCEPTABLE_HEALTHY_SCORE: usize = 3000;

/// in ms, expecting average StorageChallenge complete time to be around 250ms.
const TIME_STEP: usize = 20;

/// Interval to carryout network density sampling
/// This is the max time it should take. Minimum interval at any node will be half this
const NETWORK_DENSITY_SAMPLING_INTERVAL_MAX_S: u64 = 200;

/// Helper to build and run a Node
pub struct NodeBuilder {
    bootstrap_cache: Option<BootstrapCacheStore>,
    initial_peers: Vec<Multiaddr>,
    identity_keypair: Keypair,
    evm_address: RewardsAddress,
    evm_network: EvmNetwork,
    addr: SocketAddr,
    local: bool,
    root_dir: PathBuf,
    #[cfg(feature = "open-metrics")]
    /// Set to Some to enable the metrics server
    metrics_server_port: Option<u16>,
    /// Enable hole punching for nodes connecting from home networks.
    is_behind_home_network: bool,
    upnp: bool,
}

impl NodeBuilder {
    /// Instantiate the builder. The initial peers can either be supplied via the `initial_peers` method
    /// or fetched from the bootstrap cache set using `bootstrap_cache` method.
    pub fn new(
        identity_keypair: Keypair,
        initial_peers: Vec<Multiaddr>,
        evm_address: RewardsAddress,
        evm_network: EvmNetwork,
        addr: SocketAddr,
        root_dir: PathBuf,
    ) -> Self {
        Self {
            bootstrap_cache: None,
            initial_peers,
            identity_keypair,
            evm_address,
            evm_network,
            addr,
            local: false,
            root_dir,
            #[cfg(feature = "open-metrics")]
            metrics_server_port: None,
            is_behind_home_network: false,
            upnp: false,
        }
    }

    /// Set the flag to indicate if the node is running in local mode
    pub fn local(&mut self, local: bool) {
        self.local = local;
    }

    #[cfg(feature = "open-metrics")]
    /// Set the port for the OpenMetrics server. Defaults to a random port if not set
    pub fn metrics_server_port(&mut self, port: Option<u16>) {
        self.metrics_server_port = port;
    }

    /// Set the initialized bootstrap cache.
    pub fn bootstrap_cache(&mut self, cache: BootstrapCacheStore) {
        self.bootstrap_cache = Some(cache);
    }

    /// Set the flag to indicate if the node is behind a home network
    pub fn is_behind_home_network(&mut self, is_behind_home_network: bool) {
        self.is_behind_home_network = is_behind_home_network;
    }

    /// Set the flag to enable UPnP for the node
    pub fn upnp(&mut self, upnp: bool) {
        self.upnp = upnp;
    }

    /// Asynchronously runs a new node instance, setting up the swarm driver,
    /// creating a data storage, and handling network events. Returns the
    /// created `RunningNode` which contains a `NodeEventsChannel` for listening
    /// to node-related events.
    ///
    /// # Returns
    ///
    /// A `RunningNode` instance.
    ///
    /// # Errors
    ///
    /// Returns an error if there is a problem initializing the `SwarmDriver`.
    pub fn build_and_run(self) -> Result<RunningNode> {
        let mut network_builder =
            NetworkBuilder::new(self.identity_keypair, self.local, self.initial_peers);

        #[cfg(feature = "open-metrics")]
        let metrics_recorder = if self.metrics_server_port.is_some() {
            // metadata registry
            let mut metrics_registries = MetricsRegistries::default();
            let metrics_recorder = NodeMetricsRecorder::new(&mut metrics_registries);

            network_builder.metrics_registries(metrics_registries);

            Some(metrics_recorder)
        } else {
            None
        };

        network_builder.listen_addr(self.addr);
        #[cfg(feature = "open-metrics")]
        network_builder.metrics_server_port(self.metrics_server_port);
        network_builder.is_behind_home_network(self.is_behind_home_network);
        if let Some(cache) = self.bootstrap_cache {
            network_builder.bootstrap_cache(cache);
        }

        network_builder.upnp(self.upnp);

        let (network, network_event_receiver, swarm_driver) =
            network_builder.build_node(self.root_dir.clone())?;

        let node_events_channel = NodeEventsChannel::default();

        let node = NodeInner {
            network: network.clone(),
            events_channel: node_events_channel.clone(),
            reward_address: self.evm_address,
            #[cfg(feature = "open-metrics")]
            metrics_recorder,
            evm_network: self.evm_network,
        };

        let node = Node {
            inner: Arc::new(node),
        };

        // Create a shutdown signal channel
        let (shutdown_tx, shutdown_rx) = watch::channel(false);

        // Run the node
        node.run(swarm_driver, network_event_receiver, shutdown_rx);

        let running_node = RunningNode {
            shutdown_sender: shutdown_tx,
            network,
            node_events_channel,
            root_dir_path: self.root_dir,
            rewards_address: self.evm_address,
        };

        Ok(running_node)
    }
}

/// `Node` represents a single node in the distributed network. It handles
/// network events, processes incoming requests, interacts with the data
/// storage, and broadcasts node-related events.
#[derive(Clone)]
pub(crate) struct Node {
    inner: Arc<NodeInner>,
}

/// The actual implementation of the Node. The other is just a wrapper around this, so that we don't expose
/// the Arc from the interface.
struct NodeInner {
    events_channel: NodeEventsChannel,
    network: Network,
    #[cfg(feature = "open-metrics")]
    metrics_recorder: Option<NodeMetricsRecorder>,
    reward_address: RewardsAddress,
    evm_network: EvmNetwork,
}

impl Node {
    /// Returns the NodeEventsChannel
    pub(crate) fn events_channel(&self) -> &NodeEventsChannel {
        &self.inner.events_channel
    }

    /// Returns the instance of Network
    pub(crate) fn network(&self) -> &Network {
        &self.inner.network
    }

    #[cfg(feature = "open-metrics")]
    /// Returns a reference to the NodeMetricsRecorder if the `open-metrics` feature flag is enabled
    /// This is used to record various metrics for the node.
    pub(crate) fn metrics_recorder(&self) -> Option<&NodeMetricsRecorder> {
        self.inner.metrics_recorder.as_ref()
    }

    /// Returns the reward address of the node
    pub(crate) fn reward_address(&self) -> &RewardsAddress {
        &self.inner.reward_address
    }

    pub(crate) fn evm_network(&self) -> &EvmNetwork {
        &self.inner.evm_network
    }

    /// Runs a task for the provided `SwarmDriver` and spawns a task to process for `NetworkEvents`.
    /// Returns both tasks as JoinHandle<()>.
    fn run(
        self,
        swarm_driver: SwarmDriver,
        mut network_event_receiver: Receiver<NetworkEvent>,
        mut shutdown_rx: watch::Receiver<bool>,
    ) {
        let mut rng = StdRng::from_entropy();

        let peers_connected = Arc::new(AtomicUsize::new(0));

        let _swarm_driver_task = spawn(swarm_driver.run(shutdown_rx.clone()));
        let _node_task = spawn(async move {
            // use a random inactivity timeout to ensure that the nodes do not sync when messages
            // are being transmitted.
            let replication_interval: u64 = rng.gen_range(
                PERIODIC_REPLICATION_INTERVAL_MAX_S / 2..PERIODIC_REPLICATION_INTERVAL_MAX_S,
            );
            let replication_interval_time = Duration::from_secs(replication_interval);
            debug!("Replication interval set to {replication_interval_time:?}");

            let mut replication_interval = tokio::time::interval(replication_interval_time);
            let _ = replication_interval.tick().await; // first tick completes immediately

            let mut uptime_metrics_update_interval =
                tokio::time::interval(UPTIME_METRICS_UPDATE_INTERVAL);
            let _ = uptime_metrics_update_interval.tick().await; // first tick completes immediately

            let mut irrelevant_records_cleanup_interval =
                tokio::time::interval(UNRELEVANT_RECORDS_CLEANUP_INTERVAL);
            let _ = irrelevant_records_cleanup_interval.tick().await; // first tick completes immediately

            // use a random neighbour storage challenge ticker to ensure
            // neighbours do not carryout challenges at the same time
            let storage_challenge_interval: u64 =
                rng.gen_range(STORE_CHALLENGE_INTERVAL_MAX_S / 2..STORE_CHALLENGE_INTERVAL_MAX_S);
            let storage_challenge_interval_time = Duration::from_secs(storage_challenge_interval);
            debug!("Storage challenge interval set to {storage_challenge_interval_time:?}");

            let mut storage_challenge_interval =
                tokio::time::interval(storage_challenge_interval_time);
            let _ = storage_challenge_interval.tick().await; // first tick completes immediately

            // use a random network density sampling ticker to ensure
            // neighbours do not carryout sampling at the same time
            let network_density_sampling_interval: u64 = rng.gen_range(
                NETWORK_DENSITY_SAMPLING_INTERVAL_MAX_S / 2
                    ..NETWORK_DENSITY_SAMPLING_INTERVAL_MAX_S,
            );
            let network_density_sampling_interval_time =
                Duration::from_secs(network_density_sampling_interval);
            debug!(
                "Network density sampling interval set to {network_density_sampling_interval:?}"
            );

            let mut network_density_sampling_interval =
                tokio::time::interval(network_density_sampling_interval_time);
            let _ = network_density_sampling_interval.tick().await; // first tick completes immediately

            loop {
                let peers_connected = &peers_connected;

                tokio::select! {
                    // Check for a shutdown command.
                    result = shutdown_rx.changed() => {
                        if result.is_ok() && *shutdown_rx.borrow() || result.is_err() {
                            info!("Shutdown signal received or sender dropped. Exiting network events loop.");
                            break;
                        }
                    },
                    net_event = network_event_receiver.recv() => {
                        match net_event {
                            Some(event) => {
                                let start = Instant::now();
                                let event_string = format!("{event:?}");

                                self.handle_network_event(event, peers_connected);
                                trace!("Handled non-blocking network event in {:?}: {:?}", start.elapsed(), event_string);

                            }
                            None => {
                                error!("The `NetworkEvent` channel is closed");
                                self.events_channel().broadcast(NodeEvent::ChannelClosed);
                                break;
                            }
                        }
                    }
                    // runs every replication_interval time
                    _ = replication_interval.tick() => {
                        let start = Instant::now();
                        let network = self.network().clone();
                        self.record_metrics(Marker::IntervalReplicationTriggered);

                        let _handle = spawn(async move {
                            Self::try_interval_replication(network);
                            trace!("Periodic replication took {:?}", start.elapsed());
                        });
                    }
                    _ = uptime_metrics_update_interval.tick() => {
                        #[cfg(feature = "open-metrics")]
                        if let Some(metrics_recorder) = self.metrics_recorder() {
                            let _ = metrics_recorder.uptime.set(metrics_recorder.started_instant.elapsed().as_secs() as i64);
                        }
                    }
                    _ = irrelevant_records_cleanup_interval.tick() => {
                        let network = self.network().clone();

                        let _handle = spawn(async move {
                            Self::trigger_irrelevant_record_cleanup(network);
                        });
                    }
                    // runs every storage_challenge_interval time
                    _ = storage_challenge_interval.tick() => {
                        let start = Instant::now();
                        debug!("Periodic storage challenge triggered");
                        let network = self.network().clone();

                        let _handle = spawn(async move {
                            Self::storage_challenge(network).await;
                            trace!("Periodic storage challenge took {:?}", start.elapsed());
                        });
                    }
                    _ = network_density_sampling_interval.tick() => {
                        // The following shall be used by client only to support RBS.
                        // Due to the concern of the extra resource usage that incurred.
                        continue;

                        // let start = Instant::now();
                        // debug!("Periodic network density sampling triggered");
                        // let network = self.network().clone();

                        // let _handle = spawn(async move {
                        //     Self::network_density_sampling(network).await;
                        //     trace!("Periodic network density sampling took {:?}", start.elapsed());
                        // });
                    }
                }
            }
        });
    }

    /// Calls Marker::log() to insert the marker into the log files.
    /// Also calls NodeMetrics::record() to record the metric if the `open-metrics` feature flag is enabled.
    pub(crate) fn record_metrics(&self, marker: Marker) {
        marker.log();
        #[cfg(feature = "open-metrics")]
        if let Some(metrics_recorder) = self.metrics_recorder() {
            metrics_recorder.record(marker)
        }
    }

    // **** Private helpers *****

    /// Handle a network event.
    /// Spawns a thread for any likely long running tasks
    fn handle_network_event(&self, event: NetworkEvent, peers_connected: &Arc<AtomicUsize>) {
        let start = Instant::now();
        let event_string = format!("{event:?}");
        let event_header;
        debug!("Handling NetworkEvent {event_string:?}");

        match event {
            NetworkEvent::PeerAdded(peer_id, connected_peers) => {
                event_header = "PeerAdded";
                // increment peers_connected and send ConnectedToNetwork event if have connected to K_VALUE peers
                let _ = peers_connected.fetch_add(1, Ordering::SeqCst);
                if peers_connected.load(Ordering::SeqCst) == CLOSE_GROUP_SIZE {
                    self.events_channel()
                        .broadcast(NodeEvent::ConnectedToNetwork);
                }

                self.record_metrics(Marker::PeersInRoutingTable(connected_peers));
                self.record_metrics(Marker::PeerAddedToRoutingTable(&peer_id));

                // try query peer version
                let network = self.network().clone();
                let _handle = spawn(async move {
                    Self::try_query_peer_version(network, peer_id, Default::default()).await;
                });

                // try replication here
                let network = self.network().clone();
                self.record_metrics(Marker::IntervalReplicationTriggered);
                let _handle = spawn(async move {
                    Self::try_interval_replication(network);
                });
            }
            NetworkEvent::PeerRemoved(peer_id, connected_peers) => {
                event_header = "PeerRemoved";
                self.record_metrics(Marker::PeersInRoutingTable(connected_peers));
                self.record_metrics(Marker::PeerRemovedFromRoutingTable(&peer_id));

                let self_id = self.network().peer_id();
                let distance = NetworkAddress::from_peer(self_id)
                    .distance(&NetworkAddress::from_peer(peer_id));
                info!("Node {self_id:?} removed peer from routing table: {peer_id:?}. It has a {:?} distance to us.", distance.ilog2());

                let network = self.network().clone();
                self.record_metrics(Marker::IntervalReplicationTriggered);
                let _handle = spawn(async move {
                    Self::try_interval_replication(network);
                });
            }
            NetworkEvent::PeerWithUnsupportedProtocol { .. } => {
                event_header = "PeerWithUnsupportedProtocol";
            }
            NetworkEvent::NewListenAddr(_) => {
                event_header = "NewListenAddr";
            }
            NetworkEvent::ResponseReceived { res } => {
                event_header = "ResponseReceived";
                if let Err(err) = self.handle_response(res) {
                    error!("Error while handling NetworkEvent::ResponseReceived {err:?}");
                }
            }
            NetworkEvent::KeysToFetchForReplication(keys) => {
                event_header = "KeysToFetchForReplication";
                self.record_metrics(Marker::fetching_keys_for_replication(&keys));

                if let Err(err) = self.fetch_replication_keys_without_wait(keys) {
                    error!("Error while trying to fetch replicated data {err:?}");
                }
            }
            NetworkEvent::QueryRequestReceived { query, channel } => {
                event_header = "QueryRequestReceived";
                let network = self.network().clone();
                let payment_address = *self.reward_address();

                let _handle = spawn(async move {
                    let res = Self::handle_query(&network, query, payment_address).await;
                    debug!("Sending response {res:?}");

                    network.send_response(res, channel);
                });
            }
            NetworkEvent::UnverifiedRecord(record) => {
                event_header = "UnverifiedRecord";
                // queries can be long running and require validation, so we spawn a task to handle them
                let self_clone = self.clone();
                let _handle = spawn(async move {
                    let key = PrettyPrintRecordKey::from(&record.key).into_owned();
                    match self_clone.validate_and_store_record(record).await {
                        Ok(()) => debug!("UnverifiedRecord {key} has been stored"),
                        Err(err) => {
                            self_clone.record_metrics(Marker::RecordRejected(&key, &err));
                        }
                    }
                });
            }
            NetworkEvent::TerminateNode { reason } => {
                event_header = "TerminateNode";
                error!("Received termination from swarm_driver due to {reason:?}");
                self.events_channel()
                    .broadcast(NodeEvent::TerminateNode(format!("{reason}")));
            }
            NetworkEvent::FailedToFetchHolders(bad_nodes) => {
                event_header = "FailedToFetchHolders";
                let network = self.network().clone();
                let pretty_log: Vec<_> = bad_nodes
                    .iter()
                    .map(|(peer_id, record_key)| {
                        let pretty_key = PrettyPrintRecordKey::from(record_key);
                        (peer_id, pretty_key)
                    })
                    .collect();
                // Note: this log will be checked in CI, and expecting `not appear`.
                //       any change to the keyword `failed to fetch` shall incur
                //       correspondent CI script change as well.
                debug!("Received notification from replication_fetcher, notifying {pretty_log:?} failed to fetch replication copies from.");
                let _handle = spawn(async move {
                    for (peer_id, record_key) in bad_nodes {
                        // Obsoleted fetch request (due to flooded in fresh replicates) could result
                        // in peer to be claimed as bad, as local copy blocks the entry to be cleared.
                        if let Ok(false) = network.is_record_key_present_locally(&record_key).await
                        {
                            error!(
                                "From peer {peer_id:?}, failed to fetch record {:?}",
                                PrettyPrintRecordKey::from(&record_key)
                            );
                            network.record_node_issues(peer_id, NodeIssue::ReplicationFailure);
                        }
                    }
                });
            }
            NetworkEvent::QuoteVerification { quotes } => {
                event_header = "QuoteVerification";
                let network = self.network().clone();

                let _handle = spawn(async move {
                    quotes_verification(&network, quotes).await;
                });
            }
            NetworkEvent::FreshReplicateToFetch { holder, keys } => {
                event_header = "FreshReplicateToFetch";
                self.fresh_replicate_to_fetch(holder, keys);
            }
            NetworkEvent::PeersForVersionQuery(peers) => {
                event_header = "PeersForVersionQuery";
                let network = self.network().clone();
                let _handle = spawn(async move {
                    Self::query_peers_version(network, peers).await;
                });
            }
        }

        trace!(
            "Network handling statistics, Event {event_header:?} handled in {:?} : {event_string:?}",
            start.elapsed()
        );
    }

    // Handle the response that was not awaited at the call site
    fn handle_response(&self, response: Response) -> Result<()> {
        match response {
            Response::Cmd(CmdResponse::Replicate(Ok(()))) => {
                // This should actually have been short-circuted when received
                warn!("Mishandled replicate response, should be handled earlier");
            }
            Response::Query(QueryResponse::GetReplicatedRecord(resp)) => {
                error!("Response to replication shall be handled by called not by common handler, {resp:?}");
            }
            Response::Cmd(CmdResponse::FreshReplicate(Ok(()))) => {
                // No need to handle
            }
            other => {
                warn!("handle_response not implemented for {other:?}");
            }
        };

        Ok(())
    }

    async fn handle_query(
        network: &Network,
        query: Query,
        payment_address: RewardsAddress,
    ) -> Response {
        let resp: QueryResponse = match query {
            Query::GetStoreQuote {
                key,
                data_type,
                data_size,
                nonce,
                difficulty,
            } => {
                let record_key = key.to_record_key();
                let self_id = network.peer_id();

                let maybe_quoting_metrics = network
                    .get_local_quoting_metrics(record_key.clone(), data_type, data_size)
                    .await;

                let storage_proofs = if let Some(nonce) = nonce {
                    Self::respond_x_closest_record_proof(
                        network,
                        key.clone(),
                        nonce,
                        difficulty,
                        false,
                    )
                    .await
                } else {
                    vec![]
                };

                match maybe_quoting_metrics {
                    Ok((quoting_metrics, is_already_stored)) => {
                        if is_already_stored {
                            QueryResponse::GetStoreQuote {
                                quote: Err(ProtocolError::RecordExists(
                                    PrettyPrintRecordKey::from(&record_key).into_owned(),
                                )),
                                peer_address: NetworkAddress::from(self_id),
                                storage_proofs,
                            }
                        } else {
                            QueryResponse::GetStoreQuote {
                                quote: Self::create_quote_for_storecost(
                                    network,
                                    &key,
                                    &quoting_metrics,
                                    &payment_address,
                                ),
                                peer_address: NetworkAddress::from(self_id),
                                storage_proofs,
                            }
                        }
                    }
                    Err(err) => {
                        warn!("GetStoreQuote failed for {key:?}: {err}");
                        QueryResponse::GetStoreQuote {
                            quote: Err(ProtocolError::GetStoreQuoteFailed),
                            peer_address: NetworkAddress::from(self_id),
                            storage_proofs,
                        }
                    }
                }
            }
            Query::GetReplicatedRecord { requester: _, key } => {
                let our_address = NetworkAddress::from(network.peer_id());
                let mut result = Err(ProtocolError::ReplicatedRecordNotFound {
                    holder: Box::new(our_address.clone()),
                    key: Box::new(key.clone()),
                });
                let record_key = key.as_record_key();

                if let Some(record_key) = record_key {
                    if let Ok(Some(record)) = network.get_local_record(&record_key).await {
                        result = Ok((our_address, Bytes::from(record.value)));
                    }
                }

                QueryResponse::GetReplicatedRecord(result)
            }
            Query::GetChunkExistenceProof {
                key,
                nonce,
                difficulty,
            } => QueryResponse::GetChunkExistenceProof(
                Self::respond_x_closest_record_proof(network, key, nonce, difficulty, true).await,
            ),
            Query::CheckNodeInProblem(target_address) => {
                debug!("Got CheckNodeInProblem for peer {target_address:?}");

                let is_in_trouble =
                    if let Ok(result) = network.is_peer_shunned(target_address.clone()).await {
                        result
                    } else {
                        debug!("Could not get status of {target_address:?}.");
                        false
                    };

                QueryResponse::CheckNodeInProblem {
                    reporter_address: NetworkAddress::from(network.peer_id()),
                    target_address,
                    is_in_trouble,
                }
            }
            Query::GetClosestPeers {
                key,
                num_of_peers,
                range,
                sign_result,
            } => {
                debug!(
                    "Got GetClosestPeers targeting {key:?} with {num_of_peers:?} peers or {range:?} range, signature {sign_result} required."
                );
                Self::respond_get_closest_peers(network, key, num_of_peers, range, sign_result)
                    .await
            }
            Query::GetVersion(_) => QueryResponse::GetVersion {
                peer: NetworkAddress::from(network.peer_id()),
                version: ant_build_info::package_version(),
            },
        };
        Response::Query(resp)
    }

    async fn respond_get_closest_peers(
        network: &Network,
        target: NetworkAddress,
        num_of_peers: Option<usize>,
        range: Option<[u8; 32]>,
        sign_result: bool,
    ) -> QueryResponse {
        let local_peers = network.get_local_peers_with_multiaddr().await;
        let peers: Vec<(NetworkAddress, Vec<Multiaddr>)> = if let Ok(local_peers) = local_peers {
            Self::calculate_get_closest_peers(local_peers, target.clone(), num_of_peers, range)
        } else {
            vec![]
        };

        let signature = if sign_result {
            let mut bytes = rmp_serde::to_vec(&target).unwrap_or_default();
            bytes.extend_from_slice(&rmp_serde::to_vec(&peers).unwrap_or_default());
            if let Ok(sig) = network.sign(&bytes) {
                Some(sig)
            } else {
                None
            }
        } else {
            None
        };

        QueryResponse::GetClosestPeers {
            target,
            peers,
            signature,
        }
    }

    fn calculate_get_closest_peers(
        peer_addrs: Vec<(PeerId, Vec<Multiaddr>)>,
        target: NetworkAddress,
        num_of_peers: Option<usize>,
        range: Option<[u8; 32]>,
    ) -> Vec<(NetworkAddress, Vec<Multiaddr>)> {
        match (num_of_peers, range) {
            (_, Some(value)) => {
                let distance = U256::from_big_endian(&value);
                peer_addrs
                    .iter()
                    .filter_map(|(peer_id, multi_addrs)| {
                        let addr = NetworkAddress::from(*peer_id);
                        if target.distance(&addr).0 <= distance {
                            Some((addr, multi_addrs.clone()))
                        } else {
                            None
                        }
                    })
                    .collect()
            }
            (Some(num_of_peers), _) => {
                let mut result: Vec<(NetworkAddress, Vec<Multiaddr>)> = peer_addrs
                    .iter()
                    .map(|(peer_id, multi_addrs)| {
                        let addr = NetworkAddress::from(*peer_id);
                        (addr, multi_addrs.clone())
                    })
                    .collect();
                result.sort_by_key(|(addr, _multi_addrs)| target.distance(addr));
                result.into_iter().take(num_of_peers).collect()
            }
            (None, None) => vec![],
        }
    }

    // Nodes only check ChunkProof each other, to avoid `multi-version` issue
    // Client check proof against all records, as have to fetch from network anyway.
    async fn respond_x_closest_record_proof(
        network: &Network,
        key: NetworkAddress,
        nonce: Nonce,
        difficulty: usize,
        chunk_only: bool,
    ) -> Vec<(NetworkAddress, Result<ChunkProof, ProtocolError>)> {
        let start = Instant::now();
        let mut results = vec![];
        if difficulty == 1 {
            // Client checking existence of published chunk.
            let mut result = Err(ProtocolError::ChunkDoesNotExist(key.clone()));
            if let Ok(Some(record)) = network.get_local_record(&key.to_record_key()).await {
                let proof = ChunkProof::new(&record.value, nonce);
                debug!("Chunk proof for {key:?} is {proof:?}");
                result = Ok(proof)
            } else {
                debug!("Could not get ChunkProof for {key:?} as we don't have the record locally.");
            }

            results.push((key.clone(), result));
        } else {
            let all_local_records = network.get_all_local_record_addresses().await;

            if let Ok(all_local_records) = all_local_records {
                let mut all_chunk_addrs: Vec<_> = if chunk_only {
                    all_local_records
                        .iter()
                        .filter_map(|(addr, record_type)| {
                            if *record_type == ValidationType::Chunk {
                                Some(addr.clone())
                            } else {
                                None
                            }
                        })
                        .collect()
                } else {
                    all_local_records.keys().cloned().collect()
                };

                // Sort by distance and only take first X closest entries
                all_chunk_addrs.sort_by_key(|addr| key.distance(addr));

                // TODO: this shall be deduced from resource usage dynamically
                let workload_factor = std::cmp::min(difficulty, CLOSE_GROUP_SIZE);

                for addr in all_chunk_addrs.iter().take(workload_factor) {
                    if let Ok(Some(record)) = network.get_local_record(&addr.to_record_key()).await
                    {
                        let proof = ChunkProof::new(&record.value, nonce);
                        debug!("Chunk proof for {key:?} is {proof:?}");
                        results.push((addr.clone(), Ok(proof)));
                    }
                }
            }

            info!(
                "Respond with {} answers to the StorageChallenge targeting {key:?} with {difficulty} difficulty, in {:?}",
                results.len(), start.elapsed()
            );
        }

        results
    }

    /// Check among all chunk type records that we have,
    /// and randomly pick one as the verification candidate.
    /// This will challenge all closest peers at once.
    async fn storage_challenge(network: Network) {
        let start = Instant::now();
        let closest_peers: Vec<(PeerId, Addresses)> =
            if let Ok(closest_peers) = network.get_closest_k_value_local_peers().await {
                closest_peers
                    .into_iter()
                    .take(CLOSE_GROUP_SIZE)
                    .collect_vec()
            } else {
                error!("Cannot get local neighbours");
                return;
            };
        if closest_peers.len() < CLOSE_GROUP_SIZE {
            debug!(
                "Not enough neighbours ({}/{}) to carry out storage challenge.",
                closest_peers.len(),
                CLOSE_GROUP_SIZE
            );
            return;
        }

        let mut verify_candidates: Vec<NetworkAddress> =
            if let Ok(all_keys) = network.get_all_local_record_addresses().await {
                all_keys
                    .iter()
                    .filter_map(|(addr, record_type)| {
                        if ValidationType::Chunk == *record_type {
                            Some(addr.clone())
                        } else {
                            None
                        }
                    })
                    .collect()
            } else {
                error!("Failed to get local record addresses.");
                return;
            };
        let num_of_targets = verify_candidates.len();
        if num_of_targets < 50 {
            debug!("Not enough candidates({num_of_targets}/50) to be checked against neighbours.");
            return;
        }

        // To ensure the neighbours sharing same knowledge as to us,
        // The target is choosen to be not far from us.
        let self_addr = NetworkAddress::from(network.peer_id());
        verify_candidates.sort_by_key(|addr| self_addr.distance(addr));
        let index: usize = OsRng.gen_range(0..num_of_targets / 2);
        let target = verify_candidates[index].clone();
        // TODO: workload shall be dynamically deduced from resource usage
        let difficulty = CLOSE_GROUP_SIZE;
        verify_candidates.sort_by_key(|addr| target.distance(addr));
        let expected_targets = verify_candidates.into_iter().take(difficulty);
        let nonce: Nonce = thread_rng().gen::<u64>();
        let mut expected_proofs = HashMap::new();
        for addr in expected_targets {
            if let Ok(Some(record)) = network.get_local_record(&addr.to_record_key()).await {
                let expected_proof = ChunkProof::new(&record.value, nonce);
                let _ = expected_proofs.insert(addr, expected_proof);
            } else {
                error!("Local record {addr:?} cann't be loaded from disk.");
            }
        }
        let request = Request::Query(Query::GetChunkExistenceProof {
            key: target.clone(),
            nonce,
            difficulty,
        });

        let mut tasks = JoinSet::new();
        for (peer_id, addresses) in closest_peers {
            if peer_id == network.peer_id() {
                continue;
            }
            let network_clone = network.clone();
            let request_clone = request.clone();
            let expected_proofs_clone = expected_proofs.clone();
            let _ = tasks.spawn(async move {
                let res = scoring_peer(
                    network_clone,
                    (peer_id, addresses),
                    request_clone,
                    expected_proofs_clone,
                )
                .await;
                (peer_id, res)
            });
        }

        let mut peer_scores = vec![];
        while let Some(res) = tasks.join_next().await {
            match res {
                Ok((peer_id, score)) => {
                    let is_healthy = score > MIN_ACCEPTABLE_HEALTHY_SCORE;
                    if !is_healthy {
                        info!("Peer {peer_id:?} failed storage challenge with low score {score}/{MIN_ACCEPTABLE_HEALTHY_SCORE}.");
                        // TODO: shall the challenge failure immediately triggers the node to be removed?
                        network.record_node_issues(peer_id, NodeIssue::FailedChunkProofCheck);
                    }
                    peer_scores.push((peer_id, is_healthy));
                }
                Err(e) => {
                    info!("StorageChallenge task completed with error {e:?}");
                }
            }
        }
        if !peer_scores.is_empty() {
            network.notify_peer_scores(peer_scores);
        }

        info!(
            "Completed node StorageChallenge against neighbours in {:?}!",
            start.elapsed()
        );
    }

    /// Query peers' versions and update local knowledge.
    async fn query_peers_version(network: Network, peers: Vec<(PeerId, Addresses)>) {
        // To avoid choking, carry out the queries one by one
        for (peer_id, addrs) in peers {
            Self::try_query_peer_version(network.clone(), peer_id, addrs).await;
        }
    }

    /// Query peer's version and update local knowledge.
<<<<<<< HEAD
    async fn try_query_peer_version(network: Network, peer: PeerId) {
        let request = Request::Query(Query::GetVersion(NetworkAddress::from(peer)));
        // We can skip passing `addrs` here as the new peer should be part of the kad::RT and swarm can get the addr.
        let version = match network
            .send_request(request, peer, Default::default())
            .await
        {
            Ok((Response::Query(QueryResponse::GetVersion { version, .. }), _conn_info)) => {
                info!("Fetched peer {peer:?} version as {version:?}");
=======
    async fn try_query_peer_version(network: Network, peer: PeerId, addrs: Addresses) {
        let request = Request::Query(Query::GetVersion(NetworkAddress::from_peer(peer)));
        // We can skip passing `addrs` here as the new peer should be part of the kad::RT and swarm can get the addr.
        let version = match network.send_request(request, peer, addrs).await {
            Ok(Response::Query(QueryResponse::GetVersion { version, .. })) => {
                info!("Fetched peer version {peer:?} as {version:?}");
>>>>>>> 69c956c1
                version
            }
            Ok(other) => {
                info!("Not a fetched peer version {peer:?}, {other:?}");
                "none".to_string()
            }
            Err(err) => {
                info!("Failed to fetch peer version {peer:?} with error {err:?}");
                // Failed version fetch (which contains dial then re-attempt by itself)
                // with error of `DialFailure` indicates the peer could be dead with high chance.
                // In that case, the peer shall be removed from the routing table.
                if let NetworkError::OutboundError(OutboundFailure::DialFailure) = err {
                    network.remove_peer(peer);
                    return;
                }
                "old".to_string()
            }
        };
        network.notify_node_version(peer, version);
    }

    #[allow(dead_code)]
    async fn network_density_sampling(network: Network) {
        for _ in 0..10 {
            let target = NetworkAddress::from(PeerId::random());
            // Result is sorted and only return CLOSE_GROUP_SIZE entries
            let peers = network.node_get_closest_peers(&target).await;
            if let Ok(peers) = peers {
                if peers.len() >= CLOSE_GROUP_SIZE {
                    // Calculate the distance to the farthest.
                    let distance =
                        target.distance(&NetworkAddress::from(peers[CLOSE_GROUP_SIZE - 1].0));
                    network.add_network_density_sample(distance);
                }
            }
            // Sleep a short while to avoid causing a spike on resource usage.
            sleep(std::time::Duration::from_secs(10)).await;
        }
    }
}

async fn scoring_peer(
    network: Network,
    peer: (PeerId, Addresses),
    request: Request,
    expected_proofs: HashMap<NetworkAddress, ChunkProof>,
) -> usize {
    let peer_id = peer.0;
    let start = Instant::now();
    let responses = network
        .send_and_get_responses(&[peer], &request, true)
        .await;

    if let Some(Ok((Response::Query(QueryResponse::GetChunkExistenceProof(answers)), _conn_info))) =
        responses.get(&peer_id)
    {
        if answers.is_empty() {
            info!("Peer {peer_id:?} didn't answer the ChunkProofChallenge.");
            return 0;
        }
        let elapsed = start.elapsed();

        let mut received_proofs = vec![];
        for (addr, proof) in answers {
            if let Ok(proof) = proof {
                received_proofs.push((addr.clone(), proof.clone()));
            }
        }

        let score = mark_peer(elapsed, received_proofs, &expected_proofs);
        info!(
            "Received {} answers from peer {peer_id:?} after {elapsed:?}, score it as {score}.",
            answers.len()
        );
        score
    } else {
        info!("Peer {peer_id:?} doesn't reply the ChunkProofChallenge, or replied with error.");
        0
    }
}

// Based on following metrics:
//   * the duration
//   * is there false answer
//   * percentage of correct answers among the expected closest
// The higher the score, the better confidence on the peer
fn mark_peer(
    duration: Duration,
    answers: Vec<(NetworkAddress, ChunkProof)>,
    expected_proofs: &HashMap<NetworkAddress, ChunkProof>,
) -> usize {
    let duration_score = duration_score_scheme(duration);
    let challenge_score = challenge_score_scheme(answers, expected_proofs);

    duration_score * challenge_score
}

// Less duration shall get higher score
fn duration_score_scheme(duration: Duration) -> usize {
    // So far just a simple stepped scheme, capped by HIGHEST_SCORE
    let in_ms = if let Some(value) = duration.as_millis().to_usize() {
        value
    } else {
        info!("Cannot get milli seconds from {duration:?}, using a default value of 1000ms.");
        1000
    };

    let step = std::cmp::min(HIGHEST_SCORE, in_ms / TIME_STEP);
    HIGHEST_SCORE - step
}

// Any false answer shall result in 0 score immediately
fn challenge_score_scheme(
    answers: Vec<(NetworkAddress, ChunkProof)>,
    expected_proofs: &HashMap<NetworkAddress, ChunkProof>,
) -> usize {
    let mut correct_answers = 0;
    for (addr, chunk_proof) in answers {
        if let Some(expected_proof) = expected_proofs.get(&addr) {
            if expected_proof.verify(&chunk_proof) {
                correct_answers += 1;
            } else {
                info!("Spot a false answer to the challenge regarding {addr:?}");
                // Any false answer shall result in 0 score immediately
                return 0;
            }
        }
    }
    // TODO: For those answers not among the expected_proofs,
    //       it could be due to having different knowledge of records to us.
    //       shall we:
    //         * set the target being close to us, so that neighbours sharing same knowledge in higher chance
    //         * fetch from local to testify
    //         * fetch from network to testify
    std::cmp::min(
        HIGHEST_SCORE,
        HIGHEST_SCORE * correct_answers / expected_proofs.len(),
    )
}

#[cfg(test)]
mod tests {
    use super::*;
    use std::str::FromStr;

    #[test]
    fn test_no_local_peers() {
        let local_peers: Vec<(PeerId, Vec<Multiaddr>)> = vec![];
        let target = NetworkAddress::from(PeerId::random());
        let num_of_peers = Some(5);
        let range = None;
        let result = Node::calculate_get_closest_peers(local_peers, target, num_of_peers, range);

        assert_eq!(result, vec![]);
    }

    #[test]
    fn test_fewer_local_peers_than_num_of_peers() {
        let local_peers: Vec<(PeerId, Vec<Multiaddr>)> = vec![
            (
                PeerId::random(),
                vec![Multiaddr::from_str("/ip4/192.168.1.1/tcp/8080").unwrap()],
            ),
            (
                PeerId::random(),
                vec![Multiaddr::from_str("/ip4/192.168.1.2/tcp/8080").unwrap()],
            ),
            (
                PeerId::random(),
                vec![Multiaddr::from_str("/ip4/192.168.1.2/tcp/8080").unwrap()],
            ),
        ];
        let target = NetworkAddress::from(PeerId::random());
        let num_of_peers = Some(2);
        let range = None;
        let result = Node::calculate_get_closest_peers(
            local_peers.clone(),
            target.clone(),
            num_of_peers,
            range,
        );

        // Result shall be sorted and truncated
        let mut expected_result: Vec<(NetworkAddress, Vec<Multiaddr>)> = local_peers
            .iter()
            .map(|(peer_id, multi_addrs)| {
                let addr = NetworkAddress::from(*peer_id);
                (addr, multi_addrs.clone())
            })
            .collect();
        expected_result.sort_by_key(|(addr, _multi_addrs)| target.distance(addr));
        let expected_result: Vec<_> = expected_result.into_iter().take(2).collect();

        assert_eq!(expected_result, result);
    }

    #[test]
    fn test_with_range_and_num_of_peers() {
        let local_peers: Vec<(PeerId, Vec<Multiaddr>)> = vec![
            (
                PeerId::random(),
                vec![Multiaddr::from_str("/ip4/192.168.1.1/tcp/8080").unwrap()],
            ),
            (
                PeerId::random(),
                vec![Multiaddr::from_str("/ip4/192.168.1.2/tcp/8080").unwrap()],
            ),
            (
                PeerId::random(),
                vec![Multiaddr::from_str("/ip4/192.168.1.2/tcp/8080").unwrap()],
            ),
        ];
        let target = NetworkAddress::from(PeerId::random());
        let num_of_peers = Some(0);
        let range_value = [128; 32];
        let range = Some(range_value);
        let result = Node::calculate_get_closest_peers(
            local_peers.clone(),
            target.clone(),
            num_of_peers,
            range,
        );

        // Range shall be preferred, i.e. the result peers shall all within the range
        let distance = U256::from_big_endian(&range_value);
        let expected_result: Vec<(NetworkAddress, Vec<Multiaddr>)> = local_peers
            .into_iter()
            .filter_map(|(peer_id, multi_addrs)| {
                let addr = NetworkAddress::from(peer_id);
                if target.distance(&addr).0 <= distance {
                    Some((addr, multi_addrs.clone()))
                } else {
                    None
                }
            })
            .collect();

        assert_eq!(expected_result, result);
    }
}<|MERGE_RESOLUTION|>--- conflicted
+++ resolved
@@ -995,7 +995,6 @@
     }
 
     /// Query peer's version and update local knowledge.
-<<<<<<< HEAD
     async fn try_query_peer_version(network: Network, peer: PeerId) {
         let request = Request::Query(Query::GetVersion(NetworkAddress::from(peer)));
         // We can skip passing `addrs` here as the new peer should be part of the kad::RT and swarm can get the addr.
@@ -1005,14 +1004,6 @@
         {
             Ok((Response::Query(QueryResponse::GetVersion { version, .. }), _conn_info)) => {
                 info!("Fetched peer {peer:?} version as {version:?}");
-=======
-    async fn try_query_peer_version(network: Network, peer: PeerId, addrs: Addresses) {
-        let request = Request::Query(Query::GetVersion(NetworkAddress::from_peer(peer)));
-        // We can skip passing `addrs` here as the new peer should be part of the kad::RT and swarm can get the addr.
-        let version = match network.send_request(request, peer, addrs).await {
-            Ok(Response::Query(QueryResponse::GetVersion { version, .. })) => {
-                info!("Fetched peer version {peer:?} as {version:?}");
->>>>>>> 69c956c1
                 version
             }
             Ok(other) => {
