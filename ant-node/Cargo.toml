--- conflicted
+++ resolved
@@ -2,11 +2,7 @@
 authors = ["MaidSafe Developers <dev@maidsafe.net>"]
 description = "The Autonomi node binary"
 name = "ant-node"
-<<<<<<< HEAD
-version = "0.3.11"
-=======
 version = "0.4.0"
->>>>>>> 38efcecc
 edition = "2021"
 license = "GPL-3.0"
 homepage = "https://maidsafe.net"
@@ -26,23 +22,13 @@
 otlp = ["ant-logging/otlp"]
 
 [dependencies]
-<<<<<<< HEAD
-ant-bootstrap = { path = "../ant-bootstrap", version = "0.2.2" }
-=======
 ant-bootstrap = { path = "../ant-bootstrap", version = "0.2.3" }
->>>>>>> 38efcecc
 ant-build-info = { path = "../ant-build-info", version = "0.1.27" }
 ant-evm = { path = "../ant-evm", version = "0.1.14" }
 ant-logging = { path = "../ant-logging", version = "0.2.49", features = ["process-metrics"] }
-<<<<<<< HEAD
-ant-networking = { path = "../ant-networking", version = "0.3.11" }
-ant-protocol = { path = "../ant-protocol", version = "1.0.4" }
-ant-service-management = { path = "../ant-service-management", version = "0.4.12" }
-=======
 ant-networking = { path = "../ant-networking", version = "0.3.12" }
 ant-protocol = { path = "../ant-protocol", version = "1.0.5" }
 ant-service-management = { path = "../ant-service-management", version = "0.4.13" }
->>>>>>> 38efcecc
 async-trait = "0.1"
 bls = { package = "blsttc", version = "8.0.1" }
 bytes = { version = "1.0.1", features = ["serde"] }
@@ -94,13 +80,8 @@
 [dev-dependencies]
 ant-protocol = { path = "../ant-protocol", version = "1.0.5", features = ["rpc"] }
 assert_fs = "1.0.0"
-<<<<<<< HEAD
-evmlib = { path = "../evmlib", version = "0.3.0" }
-autonomi = { path = "../autonomi", version = "0.4.5" }
-=======
 evmlib = { path = "../evmlib", version = "0.4.0" }
 autonomi = { path = "../autonomi", version = "0.4.6" }
->>>>>>> 38efcecc
 reqwest = { version = "0.12.2", default-features = false, features = [
     "rustls-tls-manual-roots",
 ] }
