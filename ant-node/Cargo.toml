[package]
authors = ["MaidSafe Developers <dev@maidsafe.net>"]
description = "The Autonomi node binary"
name = "ant-node"
version = "0.3.3"
edition = "2021"
license = "GPL-3.0"
homepage = "https://maidsafe.net"
readme = "README.md"
repository = "https://github.com/maidsafe/autonomi"

[[bin]]
name = "antnode"
path = "src/bin/antnode/main.rs"

[features]
default = ["metrics", "upnp", "open-metrics"]
extension-module = ["pyo3/extension-module"]
local = [
    "ant-networking/local",
    "ant-evm/local",
    "ant-bootstrap/local",
    "ant-logging/process-metrics",
]
loud = ["ant-networking/loud"] # loud mode: print important messages to console
metrics = []
nightly = []
open-metrics = ["ant-networking/open-metrics", "prometheus-client"]
otlp = ["ant-logging/otlp"]
upnp = ["ant-networking/upnp"]

[dependencies]
ant-bootstrap = { path = "../ant-bootstrap", version = "0.1.3" }
ant-build-info = { path = "../ant-build-info", version = "0.1.23" }
ant-evm = { path = "../ant-evm", version = "0.1.8" }
ant-logging = { path = "../ant-logging", version = "0.2.44" }
ant-networking = { path = "../ant-networking", version = "0.3.3" }
ant-protocol = { path = "../ant-protocol", version = "0.3.3" }
ant-registers = { path = "../ant-registers", version = "0.4.7" }
ant-service-management = { path = "../ant-service-management", version = "0.4.7" }
async-trait = "0.1"
bls = { package = "blsttc", version = "8.0.1" }
bytes = { version = "1.0.1", features = ["serde"] }
clap = { version = "4.2.1", features = ["derive"] }
crdts = { version = "7.3", default-features = false, features = ["merkle"] }
chrono = "~0.4.19"
color-eyre = "0.6.3"
const-hex = "1.12.0"
custom_debug = "~0.6.1"
dirs-next = "~2.0.0"
eyre = "0.6.8"
file-rotate = "0.7.3"
futures = "~0.3.13"
hex = "~0.4.3"
itertools = "~0.12.1"
libp2p = { version = "0.54.1", features = ["tokio", "dns", "kad", "macros"] }
num-traits = "0.2"
prometheus-client = { version = "0.22", optional = true }
# watch out updating this, protoc compiler needs to be installed on all build systems
# arm builds + musl are very problematic
prost = { version = "0.9" }
pyo3 = { version = "0.20", features = ["extension-module"], optional = true }
rand = { version = "~0.8.5", features = ["small_rng"] }
rmp-serde = "1.1.1"
rayon = "1.8.0"
self_encryption = "~0.30.0"
serde = { version = "1.0.133", features = ["derive", "rc"] }
strum = { version = "0.26.2", features = ["derive"] }
sysinfo = { version = "0.30.8", default-features = false }
thiserror = "1.0.23"
tokio = { version = "1.32.0", features = [
    "io-util",
    "macros",
    "parking_lot",
    "rt",
    "sync",
    "time",
    "signal",
] }
tokio-stream = { version = "~0.1.12" }
tonic = { version = "0.6.2" }
tracing = { version = "~0.1.26" }
tracing-appender = "~0.2.0"
tracing-opentelemetry = { version = "0.21", optional = true }
tracing-subscriber = { version = "0.3.16" }
walkdir = "~2.5.0"
xor_name = "5.0.0"

[dev-dependencies]
ant-protocol = { path = "../ant-protocol", version = "0.3.3", features = ["rpc"] }
assert_fs = "1.0.0"
<<<<<<< HEAD
evmlib = { path = "../evmlib", version = "0.1.7" }
autonomi = { path = "../autonomi", version = "0.3.2" }
=======
evmlib = { path = "../evmlib", version = "0.1.8" }
autonomi = { path = "../autonomi", version = "0.3.3", features = ["registers"] }
>>>>>>> dc054341
reqwest = { version = "0.12.2", default-features = false, features = [
    "rustls-tls-manual-roots",
] }
serde_json = "1.0"
tempfile = "3.6.0"
# Do not specify the version field. Release process expects even the local dev deps to be published.
# Removing the version field is a workaround.
test-utils = { path = "../test-utils" }

[lints]
workspace = true<|MERGE_RESOLUTION|>--- conflicted
+++ resolved
@@ -89,13 +89,8 @@
 [dev-dependencies]
 ant-protocol = { path = "../ant-protocol", version = "0.3.3", features = ["rpc"] }
 assert_fs = "1.0.0"
-<<<<<<< HEAD
-evmlib = { path = "../evmlib", version = "0.1.7" }
-autonomi = { path = "../autonomi", version = "0.3.2" }
-=======
 evmlib = { path = "../evmlib", version = "0.1.8" }
-autonomi = { path = "../autonomi", version = "0.3.3", features = ["registers"] }
->>>>>>> dc054341
+autonomi = { path = "../autonomi", version = "0.3.3" }
 reqwest = { version = "0.12.2", default-features = false, features = [
     "rustls-tls-manual-roots",
 ] }
