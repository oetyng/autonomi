--- conflicted
+++ resolved
@@ -3,11 +3,7 @@
 description = "Autonomi client API"
 name = "autonomi"
 license = "GPL-3.0"
-<<<<<<< HEAD
-version = "0.4.5"
-=======
 version = "0.4.6"
->>>>>>> 38efcecc
 edition = "2021"
 homepage = "https://maidsafe.net"
 readme = "README.md"
@@ -30,17 +26,10 @@
 loud = []
 
 [dependencies]
-<<<<<<< HEAD
-ant-bootstrap = { path = "../ant-bootstrap", version = "0.2.2" }
-ant-evm = { path = "../ant-evm", version = "0.1.13" }
-ant-networking = { path = "../ant-networking", version = "0.3.11" }
-ant-protocol = { path = "../ant-protocol", version = "1.0.4" }
-=======
 ant-bootstrap = { path = "../ant-bootstrap", version = "0.2.3" }
 ant-evm = { path = "../ant-evm", version = "0.1.14" }
 ant-networking = { path = "../ant-networking", version = "0.3.12" }
 ant-protocol = { path = "../ant-protocol", version = "1.0.5" }
->>>>>>> 38efcecc
 bip39 = "2.0.0"
 blst = "0.3.13"
 blstrs = "0.7.1"
