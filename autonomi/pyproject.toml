--- conflicted
+++ resolved
@@ -7,15 +7,11 @@
 dynamic = ["version"]
 description = "Autonomi client API"
 authors = [{ name = "MaidSafe Developers", email = "dev@maidsafe.net" }]
-<<<<<<< HEAD
 dependencies = [
     "maturin>=1.7.4",
     "pip>=24.0",
     "pytest>=8.3.4",
 ]
-=======
-dependencies = ["maturin>=1.7.4", "pip>=24.0", "pytest>=8.3.4"]
->>>>>>> 8a3dd16f
 readme = "README_PYTHON.md"
 requires-python = ">=3.8"
 license = { text = "GPL-3.0" }
