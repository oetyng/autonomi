--- conflicted
+++ resolved
@@ -13,7 +13,7 @@
 mod wallet;
 
 use crate::actions::NetworkContext;
-use crate::opt::Opt;
+use crate::opt::{NetworkId, Opt};
 use autonomi::networking::Quorum;
 use clap::{error::ErrorKind, CommandFactory as _, Subcommand};
 use color_eyre::Result;
@@ -242,7 +242,11 @@
 pub async fn handle_subcommand(opt: Opt) -> Result<()> {
     let cmd = opt.command;
 
-    let network_context = NetworkContext::new(opt.peers, opt.network_id);
+    let network_context = if opt.alpha {
+        NetworkContext::new(opt.peers, NetworkId::Alpha)
+    } else {
+        NetworkContext::new(opt.peers, opt.network_id)
+    };
 
     match cmd {
         Some(SubCmd::File { command }) => match command {
@@ -322,13 +326,7 @@
                 password,
             } => wallet::import(private_key, no_password, password),
             WalletCmd::Export => wallet::export(),
-<<<<<<< HEAD
-            WalletCmd::Balance => {
-                wallet::balance(network_context.peers.local, network_context.network_id).await
-            }
-=======
             WalletCmd::Balance => wallet::balance(network_context).await,
->>>>>>> ac4137ee
         },
         Some(SubCmd::Analyze { addr, verbose }) => {
             analyze::analyze(&addr, verbose, network_context).await
